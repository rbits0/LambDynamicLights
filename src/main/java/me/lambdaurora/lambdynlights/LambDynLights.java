/*
 * Copyright © 2020 LambdAurora <aurora42lambda@gmail.com>
 *
 * This file is part of LambDynamicLights.
 *
 * Licensed under the MIT license. For more information,
 * see the LICENSE file.
 */

package me.lambdaurora.lambdynlights;

import it.unimi.dsi.fastutil.longs.LongOpenHashSet;
import me.lambdaurora.lambdynlights.accessor.WorldRendererAccessor;
import me.lambdaurora.lambdynlights.api.DynamicLightHandlers;
import me.lambdaurora.lambdynlights.api.item.ItemLightSources;
import net.fabricmc.api.ClientModInitializer;
import net.fabricmc.fabric.api.client.event.lifecycle.v1.ClientTickEvents;
import net.fabricmc.fabric.api.resource.ResourceManagerHelper;
import net.fabricmc.fabric.api.resource.SimpleSynchronousResourceReloadListener;
import net.minecraft.block.entity.BlockEntity;
import net.minecraft.client.MinecraftClient;
import net.minecraft.client.render.LightmapTextureManager;
import net.minecraft.client.render.WorldRenderer;
import net.minecraft.client.toast.SystemToast;
import net.minecraft.entity.Entity;
import net.minecraft.entity.TntEntity;
import net.minecraft.entity.mob.CreeperEntity;
import net.minecraft.entity.player.PlayerEntity;
import net.minecraft.item.ItemStack;
import net.minecraft.resource.ResourceManager;
import net.minecraft.resource.ResourceType;
import net.minecraft.text.LiteralText;
import net.minecraft.text.TranslatableText;
import net.minecraft.util.Formatting;
import net.minecraft.util.Identifier;
import net.minecraft.util.math.BlockPos;
import net.minecraft.util.math.MathHelper;
import org.apache.logging.log4j.LogManager;
import org.apache.logging.log4j.Logger;
import org.jetbrains.annotations.NotNull;
import org.jetbrains.annotations.Nullable;

import java.util.Iterator;
import java.util.concurrent.ConcurrentLinkedQueue;
import java.util.function.Predicate;

/**
 * Represents the LambDynamicLights mod.
 *
 * @author LambdAurora
 * @version 1.3.0
 * @since 1.0.0
 */
public class LambDynLights implements ClientModInitializer
{
    public static final  String                                    MODID               = "lambdynlights";
    private static final double                                    MAX_RADIUS          = 7.75;
    private static       LambDynLights                             INSTANCE;
    public final         Logger                                    logger              = LogManager.getLogger(MODID);
    public final         DynamicLightsConfig                       config              = new DynamicLightsConfig(this);
    private final        ConcurrentLinkedQueue<DynamicLightSource> dynamicLightSources = new ConcurrentLinkedQueue<>();
    private              long                                      lastUpdate          = System.currentTimeMillis();
    private              boolean                                   notifiedFirstTime   = false;

    @Override
    public void onInitializeClient()
    {
        INSTANCE = this;
        this.log("Initializing LambDynamicLights...");

        this.config.load();

        ClientTickEvents.START_WORLD_TICK.register(world -> {
            if (!this.notifiedFirstTime && this.config.isFirstTime()) {
                this.notifiedFirstTime = true;

                MinecraftClient client = MinecraftClient.getInstance();
                client.getToastManager().add(SystemToast.create(client,
                        SystemToast.Type.TUTORIAL_HINT,
                        new LiteralText("LambDynamicLights").formatted(Formatting.GOLD),
                        new TranslatableText("lambdynlights.toast.first_time")));
            }
        });

        ResourceManagerHelper.get(ResourceType.CLIENT_RESOURCES).registerReloadListener(new SimpleSynchronousResourceReloadListener()
        {
            @Override
            public Identifier getFabricId()
            {
                return new Identifier(MODID, "dynamiclights_resources");
            }

            @Override
            public void apply(ResourceManager manager)
            {
                ItemLightSources.load(manager);
            }
        });

        DynamicLightHandlers.registerDefaultHandlers();
    }

    /**
     * Updates all light sources.
     *
     * @param renderer The renderer.
     */
    public void updateAll(@NotNull WorldRenderer renderer)
    {
        if (!this.config.getDynamicLightsMode().isEnabled())
            return;

        long now = System.currentTimeMillis();
        if (now >= this.lastUpdate + 50) {
            this.lastUpdate = now;

            for (DynamicLightSource lightSource : this.dynamicLightSources) {
                lightSource.lambdynlights_updateDynamicLight(renderer);
            }
        }
    }

    /**
     * Returns the lightmap with combined light levels.
     *
     * @param pos      The position.
     * @param lightmap The vanilla lightmap.
     * @return The modified lightmap.
     */
    public int getLightmapWithDynamicLight(@NotNull BlockPos pos, int lightmap)
    {
        return this.getLightmapWithDynamicLight(this.getDynamicLuminance(pos), lightmap);
    }

    /**
     * Returns the lightmap with combined light levels.
     *
     * @param entity   The entity.
     * @param lightmap The vanilla lightmap.
     * @return The
     */
    public int getLightmapWithDynamicLight(@NotNull Entity entity, int lightmap)
    {
        int posLuminance = (int) this.getDynamicLuminance(entity.getBlockPos());
        int entityLuminance = ((DynamicLightSource) entity).getLuminance();

        return this.getLightmapWithDynamicLight(Math.max(posLuminance, entityLuminance), lightmap);
    }

    /**
     * Returns the lightmap with combined light levels.
     *
     * @param dynamicLuminance The dynamic light level.
     * @param lightmap         The vanilla lightmap.
     * @return The modified lightmap.
     */
    public int getLightmapWithDynamicLight(double dynamicLuminance, int lightmap)
    {
        if (dynamicLuminance > 0) {
            // lightmap is (skyLevel << 20 | blockLevel << 4)

            // Get vanilla block light level.
            int blockLevel = LightmapTextureManager.getBlockLightCoordinates(lightmap);
            if (dynamicLuminance > blockLevel) {
                // Equivalent to a << 4 bitshift with a little quirk: this one ensure more precision (more decimals are saved).
                int luminance = (int) (dynamicLuminance * 16.0);
                lightmap &= 0xfff00000;
                lightmap |= luminance & 0x000fffff;
            }
        }

        return lightmap;
    }

    /**
     * Returns the dynamic light level at the specified position.
     *
     * @param pos The position.
     * @return The dynamic light level at the spec
     */
    public double getDynamicLuminance(@NotNull BlockPos pos)
    {
        double result = 0;
        for (DynamicLightSource lightSource : this.dynamicLightSources) {
            result = maxDynamicLuminance(pos, lightSource, result);
        }

        return MathHelper.clamp(result, 0, 15);
    }

    /**
     * Returns the dynamic light level generated by the light source at the specified position.
     *
     * @param pos              The position.
     * @param lightSource      The light source.
     * @param currentLuminance The current surrounding dynamic luminance.
     * @return The dynamic light level.
     */
    public static double maxDynamicLuminance(@NotNull BlockPos pos, @NotNull DynamicLightSource lightSource, double currentLuminance)
    {
        int luminance = lightSource.getLuminance();
        if (luminance > 0) {
            // Can't use Entity#squaredDistanceTo because of eye Y coordinate.
            double dx = pos.getX() - lightSource.getDynamicLightX() + 0.5;
            double dy = pos.getY() - lightSource.getDynamicLightY() + 0.5;
            double dz = pos.getZ() - lightSource.getDynamicLightZ() + 0.5;

            double distance = Math.sqrt(dx * dx + dy * dy + dz * dz);
            // 7.75 because else we would have to update more chunks and that's not a good idea.
            // 15 (max range for blocks) would be too much and a bit cheaty.
            if (distance <= MAX_RADIUS) {
                double multiplier = 1.0 - distance / MAX_RADIUS;
                double lightLevel = multiplier * (double) luminance;
                if (lightLevel > currentLuminance) {
                    currentLuminance = lightLevel;
                }
            }
        }
        return currentLuminance;
    }

    /**
     * Returns the dynamic luminance at the specified position.
     *
     * @param pos The position.
     * @return The dynamic luminance.
     */
    public int getDynamicLuminanceAt(@NotNull BlockPos pos)
    {
        return 0;
    }

    /**
     * Adds the light source to the tracked light sources.
     *
     * @param lightSource The light source to add.
     */
    public void addLightSource(@NotNull DynamicLightSource lightSource)
    {
        if (!lightSource.getDynamicLightWorld().isClient())
            return;
        if (!this.config.getDynamicLightsMode().isEnabled())
            return;
        if (this.containsLightSource(lightSource))
            return;
        this.dynamicLightSources.add(lightSource);
    }

    /**
     * Returns whether the light source is tracked or not.
     *
     * @param lightSource The light source to check.
     * @return True if the light source is tracked, else false.
     */
    public boolean containsLightSource(@NotNull DynamicLightSource lightSource)
    {
        if (!lightSource.getDynamicLightWorld().isClient())
            return false;
        return this.dynamicLightSources.contains(lightSource);
    }

    /**
     * Removes the light source from the tracked light sources.
     *
     * @param lightSource The light source to remove.
     */
    public void removeLightSource(@NotNull DynamicLightSource lightSource)
    {
        Iterator<DynamicLightSource> dynamicLightSources = this.dynamicLightSources.iterator();
        DynamicLightSource it;
        while (dynamicLightSources.hasNext()) {
            it = dynamicLightSources.next();
            if (it.equals(lightSource)) {
                dynamicLightSources.remove();
                if (MinecraftClient.getInstance().worldRenderer != null)
                    lightSource.lambdynlights_scheduleTrackedChunksRebuild(MinecraftClient.getInstance().worldRenderer);
                break;
            }
        }
    }

    /**
     * Clears light sources.
     */
    public void clearLightSources()
    {
        Iterator<DynamicLightSource> dynamicLightSources = this.dynamicLightSources.iterator();
        DynamicLightSource it;
        while (dynamicLightSources.hasNext()) {
            it = dynamicLightSources.next();
            dynamicLightSources.remove();
            if (MinecraftClient.getInstance().worldRenderer != null)
                it.lambdynlights_scheduleTrackedChunksRebuild(MinecraftClient.getInstance().worldRenderer);
            break;
        }
    }

    /**
     * Removes light sources if the filter matches.
     *
     * @param filter Filter.
     */
    public void removeLightSources(@NotNull Predicate<DynamicLightSource> filter)
    {
        Iterator<DynamicLightSource> dynamicLightSources = this.dynamicLightSources.iterator();
        DynamicLightSource it;
        while (dynamicLightSources.hasNext()) {
            it = dynamicLightSources.next();
            if (filter.test(it)) {
                dynamicLightSources.remove();
                if (MinecraftClient.getInstance().worldRenderer != null)
                    it.lambdynlights_scheduleTrackedChunksRebuild(MinecraftClient.getInstance().worldRenderer);
                break;
            }
        }
    }

    /**
     * Removes entities light source from tracked light sources.
     */
    public void removeEntitiesLightSource()
    {
        this.removeLightSources(lightSource -> (lightSource instanceof Entity && !(lightSource instanceof PlayerEntity)));
    }

    /**
     * Removes Creeper light sources from tracked light sources.
     */
    public void removeCreeperLightSources()
    {
        this.removeLightSources(entity -> entity instanceof CreeperEntity);
    }

    /**
     * Removes TNT light sources from tracked light sources.
     */
    public void removeTntLightSources()
    {
        this.removeLightSources(entity -> entity instanceof TntEntity);
    }

    /**
     * Removes block entities light source from tracked light sources.
     */
    public void removeBlockEntitiesLightSource()
    {
        this.removeLightSources(lightSource -> lightSource instanceof BlockEntity);
    }

    /**
     * Prints a message to the terminal.
     *
     * @param info The message to print.
     */
    public void log(String info)
    {
        this.logger.info("[LambDynLights] " + info);
    }

    /**
     * Prints a warning message to the terminal.
     *
     * @param info The message to print.
     */
    public void warn(String info)
    {
        this.logger.warn("[LambDynLights] " + info);
    }

    /**
     * Schedules a chunk rebuild at the specified chunk position.
     *
     * @param renderer The renderer.
     * @param chunkPos The chunk position.
     */
    public static void scheduleChunkRebuild(@NotNull WorldRenderer renderer, @NotNull BlockPos chunkPos)
    {
        ((WorldRendererAccessor) renderer).lambdynlights_scheduleChunkRebuild(chunkPos.getX(), chunkPos.getY(), chunkPos.getZ(), false);
    }

    /**
     * Updates the tracked chunk sets.
     *
     * @param chunkPos The chunk position.
     * @param old      The set of old chunk coordinates to remove this chunk from it.
     * @param newPos   The set of new chunk coordinates to add this chunk to it.
     */
    public static void updateTrackedChunks(@NotNull BlockPos chunkPos, @Nullable LongOpenHashSet old, @Nullable LongOpenHashSet newPos)
    {
        if (old != null || newPos != null) {
            long pos = chunkPos.asLong();
            if (old != null)
                old.remove(pos);
            if (newPos != null)
                newPos.add(pos);
        }
    }

    /**
     * Updates the dynamic lights tracking.
     *
     * @param lightSource The light source.
     */
    public static void updateTracking(@NotNull DynamicLightSource lightSource)
    {
        if (!lightSource.isDynamicLightEnabled() && lightSource.getLuminance() > 0) {
            lightSource.setDynamicLightEnabled(true);
        } else if (lightSource.isDynamicLightEnabled() && lightSource.getLuminance() < 1) {
            lightSource.setDynamicLightEnabled(false);
        }
    }

    /**
     * Returns the luminance from an item stack.
     *
     * @param stack            The item stack.
     * @param submergedInWater True if the stack is submerged in water, else false.
     * @return The luminance of the item.
     */
    public static int getLuminanceFromItemStack(@NotNull ItemStack stack, boolean submergedInWater)
    {
<<<<<<< HEAD
        Identifier itemId = Registry.ITEM.getId(stack.getItem());
        if (INSTANCE.config.hasWaterSensitiveCheck() && submergedInWater &&
                // The water-sensitive items list can be partially override by the server with the tag.
                (INSTANCE.config.getWaterSensitiveItems().contains(itemId) || WATER_SENSITIVE_ITEMS.contains(stack.getItem()))) {
            return 0; // Don't emit light with water sensitive items while submerged in water.
        }

        if (stack.getItem() instanceof BlockItem) {
            return ((BlockItem) stack.getItem()).getBlock().getDefaultState().getLuminance();
        } else if (stack.getItem() == Items.LAVA_BUCKET) {
            return Blocks.LAVA.getDefaultState().getLuminance();
        } else if (stack.getItem() == Items.BLAZE_ROD
                || stack.getItem() == Items.BLAZE_POWDER
                || stack.getItem() == Items.FIRE_CHARGE
                || stack.getItem() == Items.SPECTRAL_ARROW) {
            return 10;
        } else if (stack.getItem() == Items.GLOWSTONE_DUST
                || stack.getItem() == Items.PRISMARINE_CRYSTALS) {
            return 8;
        } else if (stack.getItem() == Items.NETHER_STAR) {
            return Blocks.BEACON.getDefaultState().getLuminance() / 2;
        }
        return 0;
=======
        return ItemLightSources.getLuminance(stack, submergedInWater);
>>>>>>> d6e4b7d4
    }

    /**
     * Returns the LambDynamicLights mod instance.
     *
     * @return The mod instance.
     */
    public static LambDynLights get()
    {
        return INSTANCE;
    }
}<|MERGE_RESOLUTION|>--- conflicted
+++ resolved
@@ -419,33 +419,7 @@
      */
     public static int getLuminanceFromItemStack(@NotNull ItemStack stack, boolean submergedInWater)
     {
-<<<<<<< HEAD
-        Identifier itemId = Registry.ITEM.getId(stack.getItem());
-        if (INSTANCE.config.hasWaterSensitiveCheck() && submergedInWater &&
-                // The water-sensitive items list can be partially override by the server with the tag.
-                (INSTANCE.config.getWaterSensitiveItems().contains(itemId) || WATER_SENSITIVE_ITEMS.contains(stack.getItem()))) {
-            return 0; // Don't emit light with water sensitive items while submerged in water.
-        }
-
-        if (stack.getItem() instanceof BlockItem) {
-            return ((BlockItem) stack.getItem()).getBlock().getDefaultState().getLuminance();
-        } else if (stack.getItem() == Items.LAVA_BUCKET) {
-            return Blocks.LAVA.getDefaultState().getLuminance();
-        } else if (stack.getItem() == Items.BLAZE_ROD
-                || stack.getItem() == Items.BLAZE_POWDER
-                || stack.getItem() == Items.FIRE_CHARGE
-                || stack.getItem() == Items.SPECTRAL_ARROW) {
-            return 10;
-        } else if (stack.getItem() == Items.GLOWSTONE_DUST
-                || stack.getItem() == Items.PRISMARINE_CRYSTALS) {
-            return 8;
-        } else if (stack.getItem() == Items.NETHER_STAR) {
-            return Blocks.BEACON.getDefaultState().getLuminance() / 2;
-        }
-        return 0;
-=======
         return ItemLightSources.getLuminance(stack, submergedInWater);
->>>>>>> d6e4b7d4
     }
 
     /**
